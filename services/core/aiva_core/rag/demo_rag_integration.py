--- conflicted
+++ resolved
@@ -9,11 +9,7 @@
 import asyncio
 import logging
 
-<<<<<<< HEAD
-=======
-from services.aiva_common.schemas import AttackPlan, AttackTarget
-
->>>>>>> b4ca86d8
+
 from aiva_core.rag import KnowledgeBase, RAGEngine, VectorStore
 from services.aiva_common.schemas import AttackPlan, AttackTarget
 
