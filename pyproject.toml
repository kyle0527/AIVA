--- conflicted
+++ resolved
@@ -9,11 +9,7 @@
 description = "AI-Assisted Vulnerability Analysis Platform — Enhanced Stability & Modern Architecture"
 readme = "README.md"
 requires-python = ">=3.12"
-<<<<<<< HEAD
-authors = [{ name = "AIVA Maintainers" }]
-=======
-authors = [{name = "AIVA Maintainers"}]
->>>>>>> b4ca86d8
+
 dependencies = [
   "fastapi>=0.115.0",
   "uvicorn[standard]>=0.30.0",
@@ -97,15 +93,7 @@
 ignore_missing_imports = true
 exclude = "^(tests|services[\\/]scan)[\\/]"
 disable_error_code = [
-<<<<<<< HEAD
-  "no-any-return",
-  "assignment",
-  "type-arg",
-  "valid-type",
-  "override",
-  "misc",
-  "unused-ignore",
-=======
+
     "no-any-return",
     "assignment",
     "type-arg",
@@ -113,12 +101,12 @@
     "override",
     "misc",
     "unused-ignore"
->>>>>>> b4ca86d8
+
 ]
 
 [[tool.mypy.overrides]]
 module = [
-<<<<<<< HEAD
+
   "aio_pika.*",
   "httpx.*",
   "beautifulsoup4.*",
@@ -127,7 +115,7 @@
   "neo4j.*",
   "reportlab.*",
   "prometheus_client.*",
-=======
+
     "aio_pika.*",
     "httpx.*",
     "beautifulsoup4.*",
@@ -136,7 +124,7 @@
     "neo4j.*",
     "reportlab.*",
     "prometheus_client.*"
->>>>>>> b4ca86d8
+
 ]
 ignore_missing_imports = true
 
